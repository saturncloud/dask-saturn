import os
import requests
import json
<<<<<<< HEAD
import asyncio

from urllib.parse import urljoin
from distributed import SpecCluster
from distributed.utils import LoopRunner

from .backoff import ExpBackoff
=======

from urllib.parse import urljoin
from distributed import SpecCluster
from typing import List, Dict
>>>>>>> 5a25f64e

from .backoff import ExpBackoff

SATURN_TOKEN = os.environ.get("SATURN_TOKEN", "")
BASE_URL = os.environ.get("BASE_URL", "")
HEADERS = {"Authorization": f"token {SATURN_TOKEN}"}
DEFAULT_WAIT_TIMEOUT_SECONDS = 1200


class SaturnCluster(SpecCluster):
<<<<<<< HEAD
    cluster_url = None
    _scheduler_address = None
    _dashboard_link = None

    def __init__(
        self,
        *args,
        n_workers=0,
        worker_size=None,
        scheduler_size=None,
        nprocs=1,
        nthreads=1,
        scheduler_service_wait_timeout=DEFAULT_WAIT_TIMEOUT_SECONDS,
        loop=None,
        asynchronous=False,
        **kwargs,
    ):
        self.n_workers = n_workers
        self.worker_size = worker_size
        self.scheduler_size = scheduler_size
        self.nprocs = nprocs
        self.nthreads = nthreads
        self.scheduler_service_wait_timeout = scheduler_service_wait_timeout
        self._loop_runner = LoopRunner(loop=loop, asynchronous=asynchronous)
        self.loop = self._loop_runner.loop
=======
    def __init__(
        self,
        *args,
        n_workers=None,
        cluster_url=None,
        worker_size=None,
        scheduler_size=None,
        nprocs=None,
        nthreads=None,
        scheduler_service_wait_timeout=DEFAULT_WAIT_TIMEOUT_SECONDS,
        **kwargs,
    ):
        if cluster_url is None:
            self._start(
                n_workers=n_workers,
                worker_size=worker_size,
                scheduler_size=scheduler_size,
                nprocs=nprocs,
                nthreads=nthreads,
                scheduler_service_wait_timeout=scheduler_service_wait_timeout,
            )
        else:
            self.cluster_url = cluster_url if cluster_url.endswith("/") else cluster_url + "/"
        info = self._get_info()
        self._dashboard_link = info["dashboard_link"]
        self._scheduler_address = info["scheduler_address"]
        self.loop = None
>>>>>>> 5a25f64e
        self.periodic_callbacks = {}
        self._lock = asyncio.Lock()
        self._asynchronous = asynchronous
        self._instances.add(self)
        self._correct_state_waiting = None
        self.status = "created"

<<<<<<< HEAD
        if not self.asynchronous:
            self._loop_runner.start()
            self.sync(self._start)

    def _refresh_status(self):
=======
    @classmethod
    def reset(
        cls,
        n_workers=None,
        worker_size=None,
        scheduler_size=None,
        nprocs=None,
        nthreads=None,
        scheduler_service_wait_timeout=DEFAULT_WAIT_TIMEOUT_SECONDS,
    ):
        """Return a SaturnCluster

        Destroy existing Dask cluster attached to the Jupyter Notebook or
        Custom Deployment and recreate it with the given configuration.
        """
        print(f"Resetting cluster.")
        url = urljoin(BASE_URL, "api/dask_clusters/reset")
        cluster_config = {
            "n_workers": n_workers,
            "worker_size": worker_size,
            "scheduler_size": scheduler_size,
            "nprocs": nprocs,
            "nthreads": nthreads,
        }
        response = requests.post(url, data=json.dumps(cluster_config), headers=HEADERS)
        if not response.ok:
            raise ValueError(response.reason)
        return cls()

    @property
    def status(self):
        if self.cluster_url is None:
            return "closed"
>>>>>>> 5a25f64e
        url = urljoin(self.cluster_url, "status")
        response = requests.get(url, headers=HEADERS)
        if response.ok:
            self.status = response.json()["status"]
        else:
            self._get_pod_status()

    def _get_pod_status(self):
        response = requests.get(self.cluster_url[:-1], headers=HEADERS)
        if response.ok:
            data = response.json()
            self.status = data["status"]
        else:
            self.status = "closed"

    @property
    def _supports_scaling(self):
        return True

    @property
    def scheduler_address(self):
        return self._scheduler_address

    @property
    def dashboard_link(self):
        return self._dashboard_link

    def __await__(self):
        async def _():
            if self.status == "created":
                await self._start()
            return self

        return _().__await__()

    @property
    def scheduler_info(self):
        if self.cluster_url is None:
            return {"workers": {}}
        url = urljoin(self.cluster_url, "scheduler_info")
        response = requests.get(url, headers=HEADERS)
        if not response.ok:
            self._refresh_status()
            if self.status in ["error", "closed", "stopped"]:
                for pc in self.periodic_callbacks.values():
                    pc.stop()
            if self.status == "error":
                raise ValueError("Cluster is not running.")
            return {"workers": {}}
        return response.json()

<<<<<<< HEAD
    def __enter__(self):
        self.status = "starting"
        self.sync(self._start)
        assert self.status == "running"
        return self

    async def _start(self):
        """Start a cluster"""
        expBackoff = ExpBackoff(wait_timeout=self.scheduler_service_wait_timeout)

        while self.status == "starting":
            print(f"Starting cluster. Status: {self.status}")
            await expBackoff.wait()
            if self.cluster_url is not None:
                self._refresh_status()

        if self.status == "running":
            return
        if self.status == "closed":
            raise ValueError("Cluster is closed")

        self.status = "starting"

        cluster_config = {
            "n_workers": self.n_workers,
            "worker_size": self.worker_size,
            "scheduler_size": self.scheduler_size,
            "nprocs": self.nprocs,
            "nthreads": self.nthreads,
        }

        url = urljoin(BASE_URL, "api/dask_clusters")
        response = requests.post(url, data=json.dumps(cluster_config), headers=HEADERS)
=======
    def _start(
        self,
        n_workers=None,
        worker_size=None,
        scheduler_size=None,
        nprocs=None,
        nthreads=None,
        scheduler_service_wait_timeout=DEFAULT_WAIT_TIMEOUT_SECONDS,
    ):
        """Start a cluster that has already been defined for the project."""
        url = urljoin(BASE_URL, "api/dask_clusters")
        self.cluster_url = None

        cluster_config = {
            "n_workers": n_workers,
            "worker_size": worker_size,
            "scheduler_size": scheduler_size,
            "nprocs": nprocs,
            "nthreads": nthreads,
        }

        expBackoff = ExpBackoff(wait_timeout=scheduler_service_wait_timeout)
        while self.cluster_url is None:
            response = requests.post(url, data=json.dumps(cluster_config), headers=HEADERS)
            if not response.ok:
                raise ValueError(response.reason)
            data = response.json()
            if data["status"] == "error":
                raise ValueError(" ".join(data["errors"]))
            elif data["status"] == "ready":
                self.cluster_url = f"{url}/{data['id']}/"
                print("Cluster is ready")
                break
            else:
                print(f"Starting cluster. Status: {data['status']}")

            if self.cluster_url is None:
                if not expBackoff.wait():
                    raise ValueError(
                        "Retry in a few minutes. Check status in Saturn User Interface"
                    )

    def _get_info(self):
        url = urljoin(self.cluster_url, "info")
        response = requests.get(url, headers=HEADERS)
>>>>>>> 5a25f64e
        if not response.ok:
            raise ValueError(response.reason)
        data = response.json()

        self.status = data["status"]
        if self.status == "error":
            raise ValueError(" ".join(data["errors"]))

        self.cluster_url = f"{url}/{data['id']}/"
        self._dashboard_link = data["dashboard_address"]
        self._scheduler_address = data["scheduler_address"]
        self._refresh_status()

    @classmethod
    def reset(
        cls,
        n_workers=None,
        worker_size=None,
        scheduler_size=None,
        nprocs=None,
        nthreads=None,
        scheduler_service_wait_timeout=DEFAULT_WAIT_TIMEOUT_SECONDS,
    ):
        """Return a SaturnCluster

        Destroy existing Dask cluster attached to the Jupyter Notebook or
        Custom Deployment and recreate it with the given configuration.
        """
        print(f"Resetting cluster.")
        url = urljoin(BASE_URL, "api/dask_clusters/reset")
        cluster_config = {
            "n_workers": n_workers,
            "worker_size": worker_size,
            "scheduler_size": scheduler_size,
            "nprocs": nprocs,
            "nthreads": nthreads,
        }
        response = requests.post(url, data=json.dumps(cluster_config), headers=HEADERS)
        if not response.ok:
            raise ValueError(response.reason)
        return cls()

    def scale(self, n):
        """Scale cluster to have ``n`` workers"""
        url = urljoin(self.cluster_url, "scale")
        response = requests.post(url, json.dumps({"n": n}), headers=HEADERS)
        if not response.ok:
            raise ValueError(response.reason)

    def adapt(self, minimum, maximum):
        """Adapt cluster to have between ``minimum`` and ``maximum`` workers"""
        url = urljoin(self.cluster_url, "adapt")
        response = requests.post(
            url, json.dumps({"minimum": minimum, "maximum": maximum}), headers=HEADERS
        )
        if not response.ok:
            raise ValueError(response.reason)

    async def _close(self):
        while self.status == "closing":
            await asyncio.sleep(1)
            self._refresh_status()
        if self.status in ["stopped", "closed"]:
            return
        self.status = "closing"

        url = urljoin(self.cluster_url, "close")
        response = requests.post(url, headers=HEADERS)
        if not response.ok:
            raise ValueError(response.reason)
        for pc in self.periodic_callbacks.values():
            pc.stop()


def _options():
    url = urljoin(BASE_URL, "api/dask_clusters/info")
    response = requests.get(url, headers=HEADERS)
    if not response.ok:
        raise ValueError(response.reason)
    return response.json()["server_options"]


def list_sizes() -> List[str]:
    """Return a list of valid size options for worker_size and scheduler size."""
    return [size["name"] for size in _options()["size"]]


def describe_sizes() -> Dict[str, str]:
    """Return a dict of size options with a description."""
    return {size["name"]: size["display"] for size in _options()["size"]}<|MERGE_RESOLUTION|>--- conflicted
+++ resolved
@@ -1,22 +1,15 @@
 import os
 import requests
 import json
-<<<<<<< HEAD
 import asyncio
 
 from urllib.parse import urljoin
 from distributed import SpecCluster
 from distributed.utils import LoopRunner
+from typing import List, Dict
 
 from .backoff import ExpBackoff
-=======
-
-from urllib.parse import urljoin
-from distributed import SpecCluster
-from typing import List, Dict
->>>>>>> 5a25f64e
-
-from .backoff import ExpBackoff
+
 
 SATURN_TOKEN = os.environ.get("SATURN_TOKEN", "")
 BASE_URL = os.environ.get("BASE_URL", "")
@@ -25,7 +18,6 @@
 
 
 class SaturnCluster(SpecCluster):
-<<<<<<< HEAD
     cluster_url = None
     _scheduler_address = None
     _dashboard_link = None
@@ -51,35 +43,6 @@
         self.scheduler_service_wait_timeout = scheduler_service_wait_timeout
         self._loop_runner = LoopRunner(loop=loop, asynchronous=asynchronous)
         self.loop = self._loop_runner.loop
-=======
-    def __init__(
-        self,
-        *args,
-        n_workers=None,
-        cluster_url=None,
-        worker_size=None,
-        scheduler_size=None,
-        nprocs=None,
-        nthreads=None,
-        scheduler_service_wait_timeout=DEFAULT_WAIT_TIMEOUT_SECONDS,
-        **kwargs,
-    ):
-        if cluster_url is None:
-            self._start(
-                n_workers=n_workers,
-                worker_size=worker_size,
-                scheduler_size=scheduler_size,
-                nprocs=nprocs,
-                nthreads=nthreads,
-                scheduler_service_wait_timeout=scheduler_service_wait_timeout,
-            )
-        else:
-            self.cluster_url = cluster_url if cluster_url.endswith("/") else cluster_url + "/"
-        info = self._get_info()
-        self._dashboard_link = info["dashboard_link"]
-        self._scheduler_address = info["scheduler_address"]
-        self.loop = None
->>>>>>> 5a25f64e
         self.periodic_callbacks = {}
         self._lock = asyncio.Lock()
         self._asynchronous = asynchronous
@@ -87,13 +50,108 @@
         self._correct_state_waiting = None
         self.status = "created"
 
-<<<<<<< HEAD
         if not self.asynchronous:
             self._loop_runner.start()
             self.sync(self._start)
 
     def _refresh_status(self):
-=======
+        url = urljoin(self.cluster_url, "status")
+        response = requests.get(url, headers=HEADERS)
+        if response.ok:
+            self.status = response.json()["status"]
+        else:
+            self._get_pod_status()
+ 
+    def _get_pod_status(self):
+        response = requests.get(self.cluster_url[:-1], headers=HEADERS)
+        if response.ok:
+            data = response.json()
+            self.status = data["status"]
+        else:
+            self.status = "closed"
+
+    @property
+    def _supports_scaling(self):
+        return True
+
+    @property
+    def scheduler_address(self):
+        return self._scheduler_address
+
+    @property
+    def dashboard_link(self):
+        return self._dashboard_link
+
+    def __await__(self):
+        async def _():
+            if self.status == "created":
+                await self._start()
+            return self
+
+        return _().__await__()
+
+    @property
+    def scheduler_info(self):
+        if self.cluster_url is None:
+            return {"workers": {}}
+        url = urljoin(self.cluster_url, "scheduler_info")
+        response = requests.get(url, headers=HEADERS)
+        if not response.ok:
+            self._refresh_status()
+            if self.status in ["error", "closed", "stopped"]:
+                for pc in self.periodic_callbacks.values():
+                    pc.stop()
+            if self.status == "error":
+                raise ValueError("Cluster is not running.")
+            return {"workers": {}}
+        return response.json()
+
+    def __enter__(self):
+        self.status = "starting"
+        self.sync(self._start)
+        assert self.status == "running"
+        return self
+
+    async def _start(self):
+        """Start a cluster"""
+        expBackoff = ExpBackoff(wait_timeout=self.scheduler_service_wait_timeout)
+
+        while self.status == "starting":
+            print(f"Starting cluster. Status: {self.status}")
+            await expBackoff.wait()
+            if self.cluster_url is not None:
+                self._refresh_status()
+
+        if self.status == "running":
+            return
+        if self.status == "closed":
+            raise ValueError("Cluster is closed")
+
+        self.status = "starting"
+
+        cluster_config = {
+            "n_workers": self.n_workers,
+            "worker_size": self.worker_size,
+            "scheduler_size": self.scheduler_size,
+            "nprocs": self.nprocs,
+            "nthreads": self.nthreads,
+        }
+
+        url = urljoin(BASE_URL, "api/dask_clusters")
+        response = requests.post(url, data=json.dumps(cluster_config), headers=HEADERS)
+        if not response.ok:
+            raise ValueError(response.reason)
+        data = response.json()
+
+        self.status = data["status"]
+        if self.status == "error":
+            raise ValueError(" ".join(data["errors"]))
+
+        self.cluster_url = f"{url}/{data['id']}/"
+        self._dashboard_link = data["dashboard_address"]
+        self._scheduler_address = data["scheduler_address"]
+        self._refresh_status()
+
     @classmethod
     def reset(
         cls,
@@ -123,185 +181,6 @@
             raise ValueError(response.reason)
         return cls()
 
-    @property
-    def status(self):
-        if self.cluster_url is None:
-            return "closed"
->>>>>>> 5a25f64e
-        url = urljoin(self.cluster_url, "status")
-        response = requests.get(url, headers=HEADERS)
-        if response.ok:
-            self.status = response.json()["status"]
-        else:
-            self._get_pod_status()
-
-    def _get_pod_status(self):
-        response = requests.get(self.cluster_url[:-1], headers=HEADERS)
-        if response.ok:
-            data = response.json()
-            self.status = data["status"]
-        else:
-            self.status = "closed"
-
-    @property
-    def _supports_scaling(self):
-        return True
-
-    @property
-    def scheduler_address(self):
-        return self._scheduler_address
-
-    @property
-    def dashboard_link(self):
-        return self._dashboard_link
-
-    def __await__(self):
-        async def _():
-            if self.status == "created":
-                await self._start()
-            return self
-
-        return _().__await__()
-
-    @property
-    def scheduler_info(self):
-        if self.cluster_url is None:
-            return {"workers": {}}
-        url = urljoin(self.cluster_url, "scheduler_info")
-        response = requests.get(url, headers=HEADERS)
-        if not response.ok:
-            self._refresh_status()
-            if self.status in ["error", "closed", "stopped"]:
-                for pc in self.periodic_callbacks.values():
-                    pc.stop()
-            if self.status == "error":
-                raise ValueError("Cluster is not running.")
-            return {"workers": {}}
-        return response.json()
-
-<<<<<<< HEAD
-    def __enter__(self):
-        self.status = "starting"
-        self.sync(self._start)
-        assert self.status == "running"
-        return self
-
-    async def _start(self):
-        """Start a cluster"""
-        expBackoff = ExpBackoff(wait_timeout=self.scheduler_service_wait_timeout)
-
-        while self.status == "starting":
-            print(f"Starting cluster. Status: {self.status}")
-            await expBackoff.wait()
-            if self.cluster_url is not None:
-                self._refresh_status()
-
-        if self.status == "running":
-            return
-        if self.status == "closed":
-            raise ValueError("Cluster is closed")
-
-        self.status = "starting"
-
-        cluster_config = {
-            "n_workers": self.n_workers,
-            "worker_size": self.worker_size,
-            "scheduler_size": self.scheduler_size,
-            "nprocs": self.nprocs,
-            "nthreads": self.nthreads,
-        }
-
-        url = urljoin(BASE_URL, "api/dask_clusters")
-        response = requests.post(url, data=json.dumps(cluster_config), headers=HEADERS)
-=======
-    def _start(
-        self,
-        n_workers=None,
-        worker_size=None,
-        scheduler_size=None,
-        nprocs=None,
-        nthreads=None,
-        scheduler_service_wait_timeout=DEFAULT_WAIT_TIMEOUT_SECONDS,
-    ):
-        """Start a cluster that has already been defined for the project."""
-        url = urljoin(BASE_URL, "api/dask_clusters")
-        self.cluster_url = None
-
-        cluster_config = {
-            "n_workers": n_workers,
-            "worker_size": worker_size,
-            "scheduler_size": scheduler_size,
-            "nprocs": nprocs,
-            "nthreads": nthreads,
-        }
-
-        expBackoff = ExpBackoff(wait_timeout=scheduler_service_wait_timeout)
-        while self.cluster_url is None:
-            response = requests.post(url, data=json.dumps(cluster_config), headers=HEADERS)
-            if not response.ok:
-                raise ValueError(response.reason)
-            data = response.json()
-            if data["status"] == "error":
-                raise ValueError(" ".join(data["errors"]))
-            elif data["status"] == "ready":
-                self.cluster_url = f"{url}/{data['id']}/"
-                print("Cluster is ready")
-                break
-            else:
-                print(f"Starting cluster. Status: {data['status']}")
-
-            if self.cluster_url is None:
-                if not expBackoff.wait():
-                    raise ValueError(
-                        "Retry in a few minutes. Check status in Saturn User Interface"
-                    )
-
-    def _get_info(self):
-        url = urljoin(self.cluster_url, "info")
-        response = requests.get(url, headers=HEADERS)
->>>>>>> 5a25f64e
-        if not response.ok:
-            raise ValueError(response.reason)
-        data = response.json()
-
-        self.status = data["status"]
-        if self.status == "error":
-            raise ValueError(" ".join(data["errors"]))
-
-        self.cluster_url = f"{url}/{data['id']}/"
-        self._dashboard_link = data["dashboard_address"]
-        self._scheduler_address = data["scheduler_address"]
-        self._refresh_status()
-
-    @classmethod
-    def reset(
-        cls,
-        n_workers=None,
-        worker_size=None,
-        scheduler_size=None,
-        nprocs=None,
-        nthreads=None,
-        scheduler_service_wait_timeout=DEFAULT_WAIT_TIMEOUT_SECONDS,
-    ):
-        """Return a SaturnCluster
-
-        Destroy existing Dask cluster attached to the Jupyter Notebook or
-        Custom Deployment and recreate it with the given configuration.
-        """
-        print(f"Resetting cluster.")
-        url = urljoin(BASE_URL, "api/dask_clusters/reset")
-        cluster_config = {
-            "n_workers": n_workers,
-            "worker_size": worker_size,
-            "scheduler_size": scheduler_size,
-            "nprocs": nprocs,
-            "nthreads": nthreads,
-        }
-        response = requests.post(url, data=json.dumps(cluster_config), headers=HEADERS)
-        if not response.ok:
-            raise ValueError(response.reason)
-        return cls()
-
     def scale(self, n):
         """Scale cluster to have ``n`` workers"""
         url = urljoin(self.cluster_url, "scale")
