"""
Saturn-specific override of ``dask.distributed.deploy.SpecCluster``

See https://distributed.dask.org/en/latest/_modules/distributed/deploy/spec.html
for details on the parent class.
"""

import json
import logging

<<<<<<< HEAD
from sys import stdout
from typing import Any, Dict, List, Optional, Union
=======
from typing import Any, Dict, List, Optional
>>>>>>> a23af2bc
from urllib.parse import urljoin

import requests

from distributed import Client, SpecCluster
from distributed.security import Security
from tornado.ioloop import PeriodicCallback

from .backoff import ExpBackoff
from .external import ExternalConnection
from .plugins import SaturnSetup
from .settings import Settings


DEFAULT_WAIT_TIMEOUT_SECONDS = 1200

log = logging.getLogger("dask-saturn")
if log.level == logging.NOTSET:
    log.setLevel(logging.INFO)


class SaturnCluster(SpecCluster):
    """
    Create a ``SaturnCluster``, an extension of ``distributed.SpecCluster``
    specific to Saturn Cloud.

    :param n_workers: Number of workers to provision for the cluster.
    :param cluster_url: URL for the "cluster" service running in kubernetes. This
        component of a ``Dask`` cluster in kubernetes knows how to create pods
        for workers and the scheduler.
    :param worker_size: A string with the size to use for each worker. A list of
        valid sizes and their details can be obtained with ``dask_saturn.describe_sizes()``.
        If no size is provided, this will default to the size configured for Jupyter
        in your Saturn Cloud project.
    :param worker_is_spot: Flag to indicate if workers should be started on Spot Instances nodes.
        Added in dask-saturn 0.1.0, Saturn 2020.08.28.
    :param scheduler_size: A string with the size to use for the scheduler. A list of
        valid sizes and their details can be obtained with ``dask_saturn.describe_sizes()``.
        If no size is provided, this will default to the size configured for Jupyter
        in your Saturn Cloud project.
    :param nprocs: The number of ``dask-worker`` processes run on each host in a distributed
        cluster.
    :param nthreads: The number of threads available to each ``dask-worker`` process.
    :param scheduler_service_wait_timeout: The maximum amout of time, in seconds, that
        ``SaturnCluster`` will wait for the scheduler to respond before deciding
        that the scheduler is taking too long. By default, this is set to 1200 (20
        minutes). Setting it to a lower value will help you catch problems earlier,
        but may also lead to false positives if you don't give the cluster
        enough to time to start up.
    :param autoclose: Whether or not the cluster should be automatically destroyed
        when its ``__exit__()`` method is called. By default, this is ``False``. Set
        this parameter to ``True`` if you want to use it in a context manager which
        closes the cluster when it exits.
    :param external_connection: Configuration for connecting to Saturn Dask from
        outside of the Saturn installation.
    """

    # pylint: disable=unused-argument,super-init-not-called,too-many-instance-attributes
    def __init__(
        self,
        *args,
        n_workers: Optional[int] = None,
        cluster_url: Optional[str] = None,
        worker_size: Optional[str] = None,
        worker_is_spot: Optional[bool] = None,
        scheduler_size: Optional[str] = None,
        nprocs: Optional[int] = None,
        nthreads: Optional[int] = None,
        scheduler_service_wait_timeout: int = DEFAULT_WAIT_TIMEOUT_SECONDS,
        autoclose: bool = False,
        external_connection: Optional[Union[Dict[str, str], ExternalConnection]] = None,
        **kwargs,
    ):
        if external_connection:
            if isinstance(external_connection, dict):
                self.external = ExternalConnection(**external_connection)
            else:
                self.external = external_connection
            self.settings = self.external.settings
        else:
            self.external = None
            self.settings = Settings()

        if cluster_url is None:
            self._start(
                n_workers=n_workers,
                worker_size=worker_size,
                worker_is_spot=worker_is_spot,
                scheduler_size=scheduler_size,
                nprocs=nprocs,
                nthreads=nthreads,
                scheduler_service_wait_timeout=scheduler_service_wait_timeout,
            )
        else:
            self.cluster_url = cluster_url if cluster_url.endswith("/") else cluster_url + "/"
            self.dask_cluster_id = self.cluster_url.rstrip("/").split("/")[-1]

        info = self._get_info()
        self._dashboard_link = info["dashboard_link"]
        self._scheduler_address = info["scheduler_address"]
        self.loop = None
        self.periodic_callbacks: Dict[str, PeriodicCallback] = {}
        self.autoclose = autoclose
        if self.external:
            self.security = self.external.security(self.dask_cluster_id)
        else:
            self.security = Security()

        try:
            self.register_default_plugin()
        except Exception as e:  # pylint: disable=broad-except
            log.warning(
                f"Registering default plugin failed: {e} Hint: you might "
                "have a different dask-saturn version on your dask cluster."
            )

    @classmethod
    def reset(
        cls,
        n_workers: Optional[int] = None,
        worker_size: Optional[str] = None,
        worker_is_spot: Optional[bool] = None,
        scheduler_size: Optional[str] = None,
        nprocs: Optional[int] = None,
        nthreads: Optional[int] = None,
        external_connection: Optional[ExternalConnection] = None,
    ) -> "SaturnCluster":
        """Return a SaturnCluster

        Destroy existing Dask cluster attached to the Jupyter Notebook or
        Custom Deployment and recreate it with the given configuration.

        For documentation on this method's parameters, see
        ``help(SaturnCluster)``.
        """
        log.info("Resetting cluster.")
        if external_connection is None:
            settings = Settings()
        else:
            settings = external_connection.settings
        url = urljoin(settings.url, "api/dask_clusters/reset")
        cluster_config = {
            "n_workers": n_workers,
            "worker_size": worker_size,
            "worker_is_spot": worker_is_spot,
            "scheduler_size": scheduler_size,
            "nprocs": nprocs,
            "nthreads": nthreads,
        }
        # only send kwargs that are explicity set by user
        cluster_config = {k: v for k, v in cluster_config.items() if v is not None}

        response = requests.post(url, data=json.dumps(cluster_config), headers=settings.headers)
        if not response.ok:
            raise ValueError(response.reason)
        return cls(**cluster_config, external_connection=external_connection)

    @property
    def status(self) -> Optional[str]:
        """
        Status of the cluster
        """
        if self.cluster_url is None:
            return "closed"
        url = urljoin(self.cluster_url, "status")
        response = requests.get(url, headers=self.settings.headers)
        if not response.ok:
            return self._get_pod_status()
        return response.json()["status"]

    def _get_pod_status(self) -> Optional[str]:
        """
        Status of the KubeCluster pod.
        """
        response = requests.get(self.cluster_url[:-1], headers=self.settings.headers)
        if response.ok:
            return response.json()["status"]
        else:
            return None

    @property
    def _supports_scaling(self) -> bool:
        """
        Property required by ``SpecCluster``, which describes
        whether the cluster can be scaled after it's created.
        """
        return True

    @property
    def scheduler_address(self) -> str:
        """
        Address for the Dask schduler.
        """
        return self._scheduler_address

    @property
    def dashboard_link(self) -> str:
        """
        Link to the Dask dashboard. This is customized
        to be inside of a Saturn project.
        """
        return self._dashboard_link

    @property
    def scheduler_info(self) -> Dict[str, Any]:
        """
        Information about the scheduler. Raises a
        ValueError if the scheduler is in a bad state.
        """
        url = urljoin(self.cluster_url, "scheduler_info")
        response = requests.get(url, headers=self.settings.headers)
        if not response.ok:
            if self._get_pod_status() in ["error", "closed", "stopped"]:
                for pc in self.periodic_callbacks.values():
                    pc.stop()
                raise ValueError("Cluster is not running.")
            raise ValueError(response.reason)
        return response.json()

    # pylint: disable=invalid-overridden-method
    def _start(
        self,
        n_workers: Optional[int] = None,
        worker_size: Optional[str] = None,
        worker_is_spot: Optional[bool] = None,
        scheduler_size: Optional[str] = None,
        nprocs: Optional[int] = None,
        nthreads: Optional[int] = None,
        scheduler_service_wait_timeout: int = DEFAULT_WAIT_TIMEOUT_SECONDS,
    ) -> None:
        """
        Start a cluster that has already been defined for the project.

        For documentation on this method's parameters, see
        ``help(SaturnCluster)``.
        """
        url = urljoin(self.settings.url, "api/dask_clusters")
        url_query = ""
        if self.external:
            url_query = "?is_external=true"
        self.cluster_url: Optional[str] = None

        cluster_config = {
            "n_workers": n_workers,
            "worker_size": worker_size,
            "worker_is_spot": worker_is_spot,
            "scheduler_size": scheduler_size,
            "nprocs": nprocs,
            "nthreads": nthreads,
        }
        if self.external:
            cluster_config["project_id"] = self.external.project_id
        # only send kwargs that are explicity set by user
        cluster_config = {k: v for k, v in cluster_config.items() if v is not None}

        expBackoff = ExpBackoff(wait_timeout=scheduler_service_wait_timeout)
        logged_warnings: Dict[str, bool] = {}
        while self.cluster_url is None:
            response = requests.post(
                url + url_query,
                data=json.dumps(cluster_config),
                headers=self.settings.headers,
            )
            if not response.ok:
                raise ValueError(response.reason)
            data = response.json()
            warnings = data.get("warnings")
            if warnings is not None:
                for warning in warnings:
                    if not logged_warnings.get(warning):
                        logged_warnings[warning] = True
                        log.warning(warning)
            if data["status"] == "error":
                raise ValueError(" ".join(data["errors"]))
            elif data["status"] == "ready":
                self.dask_cluster_id = data["id"]
                self.cluster_url = f"{url}/{self.dask_cluster_id}/"
                log.info("Cluster is ready")
                break
            else:
                log.info(f"Starting cluster. Status: {data['status']}")

            if self.cluster_url is None:
                if not expBackoff.wait():
                    raise ValueError(
                        "Retry in a few minutes. Check status in Saturn User Interface"
                    )

    def register_default_plugin(self):
        """Register the default SaturnSetup plugin to all workers."""
        log.info("Registering default plugins")
        with Client(self) as client:
            output = client.register_worker_plugin(SaturnSetup())
            log.info(output)

    def _get_info(self) -> Dict[str, Any]:
        url = urljoin(self.cluster_url, "info")
        if self.external:
            url += "?is_external=true"
        response = requests.get(url, headers=self.settings.headers)
        if not response.ok:
            raise ValueError(response.reason)
        return response.json()

    def scale(self, n: int) -> None:
        """
        Scale cluster to have ``n`` workers

        :param n: number of workers to scale to.
        """
        url = urljoin(self.cluster_url, "scale")
        response = requests.post(url, json.dumps({"n": n}), headers=self.settings.headers)
        if not response.ok:
            raise ValueError(response.reason)

    def adapt(self, minimum: int, maximum: int) -> None:
        """Adapt cluster to have between ``minimum`` and ``maximum`` workers"""
        url = urljoin(self.cluster_url, "adapt")
        response = requests.post(
            url,
            json.dumps({"minimum": minimum, "maximum": maximum}),
            headers=self.settings.headers,
        )
        if not response.ok:
            raise ValueError(response.reason)

    def close(self) -> None:
        """
        Defines what should be done when closing the cluster.
        """
        url = urljoin(self.cluster_url, "close")
        response = requests.post(url, headers=self.settings.headers)
        if not response.ok:
            raise ValueError(response.reason)
        for pc in self.periodic_callbacks.values():
            pc.stop()

    @property
    def asynchronous(self) -> bool:
        """
        Whether or not the cluster's ``_start`` method
        is synchronous.

        ``SaturnCluster`` uses a synchronous ``_start()``
        because it has to be called in the class
        constructor, which is intended to be used interactively
        in a notebook.
        """
        return False

    def __enter__(self) -> "SaturnCluster":
        """
        magic method used to allow the use of ``SaturnCluster``
        with a context manager.

        .. code-block:: python

            with SaturnCluster() as cluster:
        """
        return self

    def __exit__(self, typ, value, traceback) -> None:
        """
        magic method that defines what should be done
        when exiting a context manager's context. in other words
        at the end of this

        .. code-block:: python

            with SaturnCluster() as cluster:
        """
        if self.autoclose:
            self.close()


def _options(external_connection: Optional[ExternalConnection] = None) -> Dict[str, Any]:
    if external_connection is None:
        settings = Settings()
    else:
        settings = external_connection.settings
    url = urljoin(settings.url, "api/dask_clusters/info")
    response = requests.get(url, headers=settings.headers)
    if not response.ok:
        raise ValueError(response.reason)
    return response.json()["server_options"]


def list_sizes(external_connection: Optional[ExternalConnection] = None) -> List[str]:
    """Return a list of valid size options for worker_size and scheduler size."""
    return [size["name"] for size in _options(external_connection=external_connection)["size"]]


def describe_sizes(external_connection: Optional[ExternalConnection] = None) -> Dict[str, str]:
    """Return a dict of size options with a description."""
    return {
        size["name"]: size["display"]
        for size in _options(external_connection=external_connection)["size"]
    }<|MERGE_RESOLUTION|>--- conflicted
+++ resolved
@@ -8,12 +8,7 @@
 import json
 import logging
 
-<<<<<<< HEAD
-from sys import stdout
 from typing import Any, Dict, List, Optional, Union
-=======
-from typing import Any, Dict, List, Optional
->>>>>>> a23af2bc
 from urllib.parse import urljoin
 
 import requests
